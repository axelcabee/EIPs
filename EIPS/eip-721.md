--- conflicted
+++ resolved
@@ -44,13 +44,7 @@
 ```solidity
 pragma solidity ^0.4.20;
 
-<<<<<<< HEAD
-import "./ERC165.sol";
-
-/// @title Required part of ERC-721 Distinguishable Assets Registry
-=======
 /// @title Required part of ERC-721 Deed Standard
->>>>>>> 74dadccc
 /// @dev See https://github.com/ethereum/EIPs/blob/master/EIPS/eip-721.md
 ///  Note: the ERC-165 identifier for this interface is 0xTODO_FILL_IN
 interface ERC721 /* is ERC165 */ {
@@ -58,32 +52,17 @@
     ///  This event emits when assets are created (`from` == 0) and destroyed
     ///  (`to` == 0). Exception: during contract creation, any number of assets
     ///  may be created and assigned without emitting Transfer. At the time of
-<<<<<<< HEAD
-    ///  any transfer, the approved address for that assetis implicitly reset
-    ///  to the zero address.
+    ///  any transfer, the approved address for that asset (if any) is reset to none.
     event Transfer(address indexed _from, address indexed _to, uint256 _assetId);
-
-    /// @dev This emits when the approved address for an asset is changed or
-    ///  reaffirmed. The zero address indicates there is no approved address for
-    ///  that asset. When a Transfer event emits, this also indicates the
-    ///  approved address is reset to none.
-    event Approval(address indexed _owner, address indexed _approved, uint256 _assetId);
-
-    /// @dev This emits when a third party ("operator") is enabled or disable for
-    ///  an owner. The operator may manage all assets of the owner.
-=======
-    ///  any transfer, the approved address for that deed (if any) is reset to none.
-    event Transfer(address indexed _from, address indexed _to, uint256 _deedId);
 
     /// @dev This emits when the approved address for a single is changed or
     ///  reaffirmed. The zero address indicates there is no approved address.
     ///  When a Transfer event emits, this also indicates that the approved
-    ///  address for that deed (if any) is reset to none.
-    event Approval(address indexed _owner, address indexed _approved, uint256 _deedId);
+    ///  address for that asset (if any) is reset to none.
+    event Approval(address indexed _owner, address indexed _approved, uint256 _assetId);
 
     /// @dev This emits when an operator is enabled or disable for an owner.
-    ///  The operator may manage all deeds of the owner.
->>>>>>> 74dadccc
+    ///  The operator may manage all assets of the owner.
     event ApprovalForAll(address indexed _owner, address indexed _operator, bool _approved);
 
     /// @notice Count all assets assigned to an owner
@@ -97,102 +76,60 @@
     /// @param _assetId The identifier for an asset we are inspecting
     /// @dev Assets assigned to zero address are considered invalid, and queries
     ///  about them do throw.
-<<<<<<< HEAD
     /// @return The address of the owner of the asset
     function ownerOf(uint256 _assetId) external view returns (address _owner);
 
-    /// @notice Transfers the ownership of an asset -- warning the caller is
-    ///  responsible to confirm that the sender is capable of receiving assets
-    ///  otherwise the asset may become inaccessible!
-    /// @dev Throws unless `msg.sender` is the current asset owner, an operator
-    ///  of the current asset owner, or the approved address of the asset.
-    ///  Throws if `_to` currently owns the asset.
+    /// @notice Transfer ownership of a asset -- THE CALLER IS RESPONSIBLE
+    ///  TO CONFIRM THAT `_to` IS CAPABLE OF RECEIVING DEEDS OR ELSE
+    ///  THEY MAY BE PERMANENTLY LOST
+    /// @dev Throws unless `msg.sender` is the current asset owner, an authorized
+    ///  operator, or the approved address for this asset. Throws if `_from` is
+    ///  not the current owner of the asset. Throws if `_to` is the zero address.
+    ///  Throws if `_deedId` is not a valid asset.
+    /// @param _from The new owner for the asset
     /// @param _to The new owner for the asset
-    /// @param _assetId The asset to transfer
-    function transfer(address _to, uint256 _assetId) external payable;
+    /// @param _assetId The deed to transfer
+    function unsafeTransfer(address _from, address _to, uint256 _assetId) external payable;
 
     /// @notice Transfers the ownership of a given asset from one address to
-    ///  another address -- warning the caller is responsible to confirm that
-    ///  the sender is capable of receiving assets otherwise the asset may become 
-    ///  inaccessible!
-    /// @dev Throws unless `msg.sender` is the current asset owner, an operator
-    ///  of the current asset owner, or the approved address of the asset.
-    ///  Throws if `_to` currently owns the asset. Throws if the asset is not 
-    ///  currently owned by _from.
+    ///  another address
+    /// @dev Throws unless `msg.sender` is the current asset owner, an authorized
+    ///  operator, or the approved address for this asset. Throws if `_from` is
+    ///  not the current owner of the asset. Throws if `_to` is the zero address.
+    ///  Throws if `_assetId` is not a valid asset. When transfer is complete,
+    ///  this function also calls `onNFTReceived` on `_to` and throws if the return
+    ///  value is not `keccak256("ERC721_ONNFTRECEIVED")`.
+    /// @param _from The current owner for the asset
+    /// @param _to The new owner for the asset
+    /// @param _assetId The deed to transfer
+    /// @param data Additional data with no specified format, sent in call to `_to`
+    function transferFrom(address _from, address _to, uint256 _assetId, bytes[] data) external payable;
+	
+    /// @notice Transfers the ownership of a given asset from one address to
+    ///  another address
+    /// @dev Throws unless `msg.sender` is the current asset owner, an authorized
+    ///  operator, or the approved address for this asset. Throws if `_from` is
+    ///  not the current owner of the asset. Throws if `_to` is the zero address.
+    ///  Throws if `_assetId` is not a valid asset. When transfer is complete,
+    ///  this function also calls `onNFTReceived` on `_to` and throws if the return
+    ///  value is not `keccak256("ERC721_ONNFTRECEIVED")`.
     /// @param _from The current owner for the asset
     /// @param _to The new owner for the asset
     /// @param _assetId The asset to transfer
     function transferFrom(address _from, address _to, uint256 _assetId) external payable;
 
-    /// @notice Set or reaffirm the authorized address for as asset
-    /// @dev The zero address indicates there is no authorized address.
-    /// @dev Throws unless `msg.sender` is the current asset owner, or an
-    ///  operator of the current asset owner.
-    /// @param _approved The new authorized address
-    /// @param _assetId The asset to approve
-    function approve(address _approved, uint256 _assetId) external payable;
-=======
-    /// @return The address of the owner of the deed
-    function ownerOf(uint256 _deedId) external view returns (address _owner);
-
-    /// @notice Transfer ownership of a deed -- THE CALLER IS RESPONSIBLE
-    ///  TO CONFIRM THAT `_to` IS CAPABLE OF RECEIVING DEEDS OR ELSE
-    ///  THEY MAY BE PERMANENTLY LOST
-    /// @dev Throws unless `msg.sender` is the current deed owner, an authorized
-    ///  operator, or the approved address for this deed. Throws if `_from` is
-    ///  not the current owner of the deed. Throws if `_to` is the zero address.
-    ///  Throws if `_deedId` is not a valid deed.
-    /// @param _from The new owner for the deed
-    /// @param _to The new owner for the deed
-    /// @param _deedId The deed to transfer
-    function unsafeTransfer(address _from, address _to, uint256 _deedId) external payable;
-
-    /// @notice Transfers the ownership of a given deed from one address to
-    ///  another address
-    /// @dev Throws unless `msg.sender` is the current deed owner, an authorized
-    ///  operator, or the approved address for this deed. Throws if `_from` is
-    ///  not the current owner of the deed. Throws if `_to` is the zero address.
-    ///  Throws if `_deedId` is not a valid deed. When transfer is complete,
-    ///  this function also calls `onNFTReceived` on `_to` and throws if the return
-    ///  value is not `keccak256("ERC721_ONNFTRECEIVED")`.
-    /// @param _from The current owner for the deed
-    /// @param _to The new owner for the deed
-    /// @param _deedId The deed to transfer
-    /// @param data Additional data with no specified format, sent in call to `_to`
-	function transferFrom(address _from, address _to, uint256 _deedId, bytes[] data) external payable;
-	
-	/// @notice Transfers the ownership of a given deed from one address to
-    ///  another address
-    /// @dev Throws unless `msg.sender` is the current deed owner, an authorized
-    ///  operator, or the approved address for this deed. Throws if `_from` is
-    ///  not the current owner of the deed. Throws if `_to` is the zero address.
-    ///  Throws if `_deedId` is not a valid deed. When transfer is complete,
-    ///  this function also calls `onNFTReceived` on `_to` and throws if the return
-    ///  value is not `keccak256("ERC721_ONNFTRECEIVED")`.
-    /// @param _from The current owner for the deed
-    /// @param _to The new owner for the deed
-    /// @param _deedId The deed to transfer
-	function transferFrom(address _from, address _to, uint256 _deedId) external payable;
-
-    /// @notice Set or reaffirm the approved address for a deed
+    /// @notice Set or reaffirm the approved address for a asset
     /// @dev The zero address indicates there is no approved address.
     /// @dev Throws unless `msg.sender` is the current deed owner, or an authorized
-    ///  operator of the current deed owner.
+    ///  operator of the current asset owner.
     /// @param _approved The new approved deed controller
-    /// @param _deedId The deed to approve
-    function approve(address _approved, uint256 _deedId) external payable;
->>>>>>> 74dadccc
+    /// @param _assetId The deed to approve
+    function approve(address _approved, uint256 _assetId) external payable;
 
     /// @notice Enable or disable approval for a third party ("operator") to manage
     ///  all your asset.
     /// @dev Emits the ApprovalForAll event
     /// @param _operator Address to add to the set of authorized operators.
-<<<<<<< HEAD
-    /// @param _approved True to appove an operators, false to revoke approval
-    function setApprovalForAll(address _operateor, boolean _approved) payable;
-
-    // CONFORMANCE TO ERC-165 //////////////////////////////////////////////////
-=======
     /// @param _approved True if the operators is approved, false to revoke approval
     function setApprovalForAll(address _operator, bool _approved) external;
 
@@ -206,9 +143,8 @@
     /// @param _owner The address that owns the deeds
     /// @param _operator The address that acts on behalf of the owner
     /// @return True if `_operator` is an approved operator for `_owner`, false otherwise
-	function isApprovedForAll(address _owner, address _operator) returns (bool);
-}
->>>>>>> 74dadccc
+    function isApprovedForAll(address _owner, address _operator) returns (bool);
+}
 
 interface ERC165 {
     /// @notice Query if a contract implements an interface
@@ -221,9 +157,6 @@
 }
 ```
 
-<<<<<<< HEAD
-The **metadata extension** is OPTIONAL for ERC-721 implementations (see "caveats", below). This allows your contract to be interrogated for its name and for details about the assets.
-=======
 A wallet/broker/auction application MUST implement the **wallet interface** if it will accept safe transfers.
 
 ```solidity
@@ -243,7 +176,6 @@
 ```
 
 The **metadata extension** is OPTIONAL for ERC-721 smart contracts (see "caveats", below). This allows your contract to be interrogated for its name and for details about the *things*.
->>>>>>> 74dadccc
 
 ```solidity
 /// @title Optional metadata extension to ERC-721 Distinguishable Assets Registry
@@ -287,11 +219,7 @@
 }
 ```
 
-<<<<<<< HEAD
-The **enumeration extension** is OPTIONAL for ERC-721 implementations (see "caveats", below). This allows your contract to publish the the full list of assets and make them discoverable.
-=======
-The **enumeration extension** is OPTIONAL for ERC-721 smart contracts (see "caveats", below). This allows your contract to publish the the full list of deeds and make them discoverable.
->>>>>>> 74dadccc
+The **enumeration extension** is OPTIONAL for ERC-721 smart contracts (see "caveats", below). This allows your contract to publish the the full list of assets and make them discoverable.
 
 ```solidity
 /// @title Optional enumeration extension to ERC-721 Distinguishable Assets Registry
@@ -367,42 +295,13 @@
 
 **Transfer mechanism**
 
-<<<<<<< HEAD
-ERC-721 standardizes a single transfer function `transferFrom`, one convenience function, and two mechanisms for indirection:
-
-* The `transfer` function is equivalent to `transferFrom` except that the `_from` is calculated automatically — note that if a specific asset has an approved address then `transfer` has a race condition
-  1. A and B approve operator C
-  2. A transfers to B
-  3. C uses `transfer` to get the asset
-  4. Depending on the order of 2. and 3. getting mined, it is ambiguous whom C gets the asset from
-
-- The owner can transfer an asset to any address (except the zero address).
-- The authorized address for an asset can transfer just like the owner.
-- An operator can transfer just like the owner and can assign the authorized address.
-
-This provides a powerful set of tools for broker or auction applications to quickly use a *large* number of assets.
-
-The `transfer` documentation only specifies conditions when the transaction MUST throw. Your implementation MAY also throw on calls `transfer`, `transfer `, `approve` and `setApproveForAll` in other situations. This allows implementations to achieve interesting results:
-
-- **Disallow transfers if the contract is paused** — prior art, [Crypto Kitties](https://github.com/axiomzen/cryptokitties-bounty/blob/master/contracts/KittyOwnership.sol#L79)
-- **Blacklist certain address from receiving assets** — prior art, [Crypto Kitties, (lines 565, 566)](https://etherscan.io/address/0x06012c8cf97bead5deae237070f9587f8e7a266d#code).
-- **Require every transaction to use the the approve-transfer workflow** — require `transfer` parameter `_to` to equal `msg.sender`
-- **Charge a fee to both parties of a transaction** — require payment when calling `approve` with a non-zero `_approved` if it was previously the zero address, refund payment if calling `approve` with the zero address if it was previously a non-zero address, require payment when calling `transfer`, require `transfer` parameter `_to` to equal `msg.sender`, require `transfer` parameter `_to` to be the authorized address
-- **Read only DAR** — always throw from `transfer`, `approve` and `delegate`
-
-Failed transactions will throw, a best practice identified in [ERC-233](https://github.com/ethereum/EIPs/issues/223) , [ERC-677](https://github.com/ethereum/EIPs/issues/677), [ERC-827](https://github.com/ethereum/EIPs/issues/827) and [OpenZeppelin](https://github.com/OpenZeppelin/zeppelin-solidity/blob/master/contracts/token/ERC20/SafeERC20.sol). [ERC-20](https://github.com/ethereum/EIPs/blob/master/EIPS/eip-20-token-standard.md) defined an `allowance` feature, this caused a problem when was called and then later modified to a different amount, as [disucssed on OpenZeppelin](https://github.com/OpenZeppelin/zeppelin-solidity/issues/438). In this standard, there is no allowance because every asset is unique, the quantity is none or one. Therefore we receive the benefits of ERC-20's original design without problems that have been later discovered.
-
-Use of the `transfer` function where the caller is the owner of the asset is controversial as discussed in [ERC-233](https://github.com/ethereum/EIPs/issues/223) and [ERC-677](https://github.com/ethereum/EIPs/issues/677). But we take the position that misuse of the `transfer` function is an implementation mistake not a standards mistake.
-
-Creating of new assets and destruction of assets is not included in the specification. Your contract may implement these by other means. Please see the `event` documentation for your responsibilities when creating or destroying assets.
-=======
 ERC-721 standardizes a safe transfer function `transferFrom` (overloaded with and without a `bytes` parameter) and an unsafe function `unsafeTransfer`. Transfers may be initiated by:
 
-- The owner of a deed
-- The approved address of a deed
-- An authorized operator of the current owner of a deed
-
-Additionally, an authorized operator may set the approved address for a deed. This provides a powerful set of tools for wallet, broker or auction applications to quickly use a *large* number of deeds.
+- The owner of an asset
+- The approved address of an assec
+- An authorized operator of the current owner of an asset
+
+Additionally, an authorized operator may set the approved address for an asset. This provides a powerful set of tools for wallet, broker or auction applications to quickly use a *large* number of deeds.
 
 The transfer and accept functions documentation only specify conditions when the transaction MUST throw. Your implementation MAY also throw in other situations. This allows implementations to achieve interesting results:
 
@@ -415,7 +314,6 @@
 Failed transactions will throw, a best practice identified in [ERC-233](https://github.com/ethereum/EIPs/issues/223) , [ERC-677](https://github.com/ethereum/EIPs/issues/677), [ERC-827](https://github.com/ethereum/EIPs/issues/827) and [OpenZeppelin](https://github.com/OpenZeppelin/zeppelin-solidity/blob/master/contracts/token/ERC20/SafeERC20.sol). [ERC-20](https://github.com/ethereum/EIPs/blob/master/EIPS/eip-20-token-standard.md) defined an `allowance` feature, this caused a problem when called and then later modified to a different amount, as [disucssed on OpenZeppelin](https://github.com/OpenZeppelin/zeppelin-solidity/issues/438). In ERC-721, there is no allowance because every deed is unique, the quantity is none or one. Therefore we receive the benefits of ERC-20's original design without problems that have been later discovered.
 
 Creating of new deeds ("minting") and destruction of deeds ("burning") is not included in the specification. Your contract may implement these by other means. Please see the `event` documentation for your responsibilities when creating or destroying deeds.
->>>>>>> 74dadccc
 
 *Alternatives considered: only allow two-step ERC-20 style transaction, require that `transfer` never throw, require all functions to return a boolean indicating the success of the operation.*
 
@@ -429,11 +327,7 @@
 
 This specification contemplates implementations that manage a few and *arbitrarily large* numbers of assets. If your application is able to grow then [avoid using for/while loops in your code](https://github.com/axiomzen/cryptokitties-bounty/issues/4). These indicate your contract may be unable to scale and gas costs will rise over time without bound.
 
-<<<<<<< HEAD
-[We have deployed](https://github.com/fulldecent/erc721-example) a contract to test net which instantiates and tracks 340282366920938463463374607431768211456 different assets (2^128). That's enough to assign every IPV6 address to an Ethereum account owner, or to track ownership of nanobots a few micron in size and in aggregate totalling half the size of Earth. And you can query it from the blockchain. And every function takes less gas than [querying the ENS](https://ens.domains/).
-=======
 [We have deployed](https://github.com/fulldecent/erc721-example) a contract to test net which instantiates and tracks 340282366920938463463374607431768211456 different deeds (2^128). That's enough to assign every IPV6 address to an Ethereum account owner, or to track ownership of nanobots a few micron in size and in aggregate totalling half the size of Earth. You can query it from the blockchain. And every function takes less gas than [querying the ENS](https://ens.domains/).
->>>>>>> 74dadccc
 
 This illustration makes clear: the Distinguishable Assets Registry standard scales.
 
@@ -447,21 +341,13 @@
 
 **Metadata choices** (metadata extension)
 
-<<<<<<< HEAD
-We have required `name` and `symbol` functions in the metadata extension. Every token EIP and draft we have reviewed ([ERC-20](https://github.com/ethereum/EIPs/blob/master/EIPS/eip-20-token-standard.md), [ERC-233](https://github.com/ethereum/EIPs/issues/223) , [ERC-677](https://github.com/ethereum/EIPs/issues/677), [ERC-827](https://github.com/ethereum/EIPs/issues/827)) included these functions. Assets **are not** tokens, but let's adopt existing conventions when it makes sense!
-=======
 We have required `name` and `symbol` functions in the metadata extension. Every token EIP and draft we reviewed ([ERC-20](https://github.com/ethereum/EIPs/blob/master/EIPS/eip-20-token-standard.md), [ERC-233](https://github.com/ethereum/EIPs/issues/223) , [ERC-677](https://github.com/ethereum/EIPs/issues/677), [ERC-777](https://github.com/ethereum/EIPs/issues/777), [ERC-827](https://github.com/ethereum/EIPs/issues/827)) included these functions.
->>>>>>> 74dadccc
 
 We remind implementation authors that the empty string is a valid response to `name` and `symbol` if you protest to the usage of this mechanism. We also remind everyone that the official contract for tracking 0xProject tokens (`ZRX`) is [0xe41d2489571d322189246dafa5ebde1f4699f498](https://etherscan.io/address/0xe41d2489571d322189246dafa5ebde1f4699f498). Another contract that advertises a name of `0xProject` and symbol `ZRX` is not the well-known (canonical) contract.
 
 How a client may determine which DARs are well-known is outside the scope of this standard.
 
-<<<<<<< HEAD
-A mechanism is provided to associate assets with URIs. We expect that many implementations will take advantage of this to provide metadata for each asset. The image size recommendation is taken from Instagram, they probably know much about image usability. The URI MAY be mutable (i.e. it changes from time to time). We considered a asset representing ownership of a real-world asset, in this case metadata about such an asset may naturally change.
-=======
 A mechanism is provided to associate deeds with URIs. We expect that many implementations will take advantage of this to provide metadata for each deed. The image size recommendation is taken from Instagram, they probably know much about image usability. The URI MAY be mutable (i.e. it changes from time to time). We considered a deed representing ownership of a house, in this case metadata about the house (image, occupants, etc.) may naturally change.
->>>>>>> 74dadccc
 
 Metadata is returned as a string value. Currently this is only usable as calling from `web3`, not from other contracts. This is acceptable because we have not considered a use case where an on-blockchain application would query such information.
 
